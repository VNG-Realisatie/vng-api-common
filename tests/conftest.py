<<<<<<< HEAD
"""
Define pytest configuration and setup.

The urls import is needed to make sure all urls/subclasses are registered
BEFORE fixtures run.
"""

=======
>>>>>>> 56e6fd56
from django.contrib.messages.middleware import MessageMiddleware
from django.contrib.sessions.middleware import SessionMiddleware
from django.urls import clear_script_prefix, set_script_prefix

import pytest
from pytest_factoryboy import register
from rest_framework.test import APIClient

from testapp import urls  # noqa
from testapp.factories import GroupFactory, HobbyFactory, PersonFactory

register(PersonFactory, "person")
register(HobbyFactory)
register(GroupFactory)


@pytest.fixture
def api_client():
    client = APIClient()
    return client


@pytest.fixture
def script_path(request):
    set_script_prefix("/some-prefix")
    request.addfinalizer(clear_script_prefix)


def dummy_get_response(request):
    raise NotImplementedError()


@pytest.fixture()
def request_with_middleware(rf):
    request = rf.get("/")
    SessionMiddleware(get_response=dummy_get_response).process_request(request)
    MessageMiddleware(get_response=dummy_get_response).process_request(request)
    return request<|MERGE_RESOLUTION|>--- conflicted
+++ resolved
@@ -1,13 +1,9 @@
-<<<<<<< HEAD
 """
 Define pytest configuration and setup.
 
 The urls import is needed to make sure all urls/subclasses are registered
 BEFORE fixtures run.
 """
-
-=======
->>>>>>> 56e6fd56
 from django.contrib.messages.middleware import MessageMiddleware
 from django.contrib.sessions.middleware import SessionMiddleware
 from django.urls import clear_script_prefix, set_script_prefix
