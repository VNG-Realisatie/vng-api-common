from django.contrib import admin
from django.urls import include, path, re_path
from django.views.generic import RedirectView
<<<<<<< HEAD

from rest_framework import routers
=======
>>>>>>> 5c554591

from .schema import SchemaView
from .views import NotificationView
from .viewsets import HobbyViewSet, PersonViewSet

<<<<<<< HEAD
router = routers.DefaultRouter(trailing_slash=False)
router.register("persons", PersonViewSet)
router.register("hobbies", HobbyViewSet)

=======
>>>>>>> 5c554591
urlpatterns = [
    path("admin/", admin.site.urls),
    path(
        "api/",
        include(
            [
                # API documentation
                re_path(
                    r"^schema/openapi(?P<format>\.json|\.yaml)$",
                    SchemaView.without_ui(cache_timeout=None),
                    name="schema-json",
                ),
                re_path(
                    r"^schema/$",
                    SchemaView.with_ui("redoc", cache_timeout=None),
                    name="schema-redoc",
                ),
            ]
        ),
    ),
<<<<<<< HEAD
    path("api/", include(router.urls)),
=======
    path("api/", include("vng_api_common.api.urls")),
>>>>>>> 5c554591
    path("ref/", include("vng_api_common.urls")),
    # this is a hack to get the parameter to show up in the API spec
    # this effectively makes this a wildcard URL, so it should be LAST
    path("<webhooks_path>", NotificationView.as_view()),
    path("", RedirectView.as_view(url="/api/")),
]<|MERGE_RESOLUTION|>--- conflicted
+++ resolved
@@ -1,23 +1,17 @@
 from django.contrib import admin
 from django.urls import include, path, re_path
 from django.views.generic import RedirectView
-<<<<<<< HEAD
 
 from rest_framework import routers
-=======
->>>>>>> 5c554591
 
 from .schema import SchemaView
 from .views import NotificationView
 from .viewsets import HobbyViewSet, PersonViewSet
 
-<<<<<<< HEAD
 router = routers.DefaultRouter(trailing_slash=False)
 router.register("persons", PersonViewSet)
 router.register("hobbies", HobbyViewSet)
 
-=======
->>>>>>> 5c554591
 urlpatterns = [
     path("admin/", admin.site.urls),
     path(
@@ -38,11 +32,8 @@
             ]
         ),
     ),
-<<<<<<< HEAD
     path("api/", include(router.urls)),
-=======
     path("api/", include("vng_api_common.api.urls")),
->>>>>>> 5c554591
     path("ref/", include("vng_api_common.urls")),
     # this is a hack to get the parameter to show up in the API spec
     # this effectively makes this a wildcard URL, so it should be LAST
