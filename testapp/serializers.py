from rest_framework import serializers
from testapp.models import Group, Hobby, Person

from vng_api_common.serializers import GegevensGroepSerializer


class AddressSerializer(GegevensGroepSerializer):
    class Meta:
        model = Person
        gegevensgroep = "address"


class PersonSerializer(serializers.ModelSerializer):
    address = AddressSerializer(allow_null=True)
    group_name = serializers.SerializerMethodField()

    class Meta:
        model = Person
        fields = ("address", "name", "group_name")

    def get_group_name(self, obj) -> str:
        return obj.group.name if obj.group_id else ""


class PersonSerializer2(serializers.ModelSerializer):
    address = AddressSerializer(allow_null=True, required=False)

    class Meta:
        model = Person
        fields = ("address", "name")


class PersonSerializer2(serializers.ModelSerializer):
    address = AddressSerializer(allow_null=True, required=False)

    class Meta:
        model = Person
        fields = ("address", "name")


class GroupSerializer(serializers.ModelSerializer):
    person = PersonSerializer(many=True)

    class Meta:
        model = Group
<<<<<<< HEAD
        fields = ("person",)


class HobbySerializer(serializers.ModelSerializer):
    class Meta:
        model = Hobby
        fields = ("name", "people")
=======
        fields = ("person",)
>>>>>>> 5c554591
<|MERGE_RESOLUTION|>--- conflicted
+++ resolved
@@ -43,14 +43,10 @@
 
     class Meta:
         model = Group
-<<<<<<< HEAD
         fields = ("person",)
 
 
 class HobbySerializer(serializers.ModelSerializer):
     class Meta:
         model = Hobby
-        fields = ("name", "people")
-=======
-        fields = ("person",)
->>>>>>> 5c554591
+        fields = ("name", "people")