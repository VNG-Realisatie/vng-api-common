from rest_framework import serializers

<<<<<<< HEAD
from testapp.models import Group, Hobby, Person
=======
from testapp.models import Group, Person
>>>>>>> 272dadba
from vng_api_common.serializers import GegevensGroepSerializer


class AddressSerializer(GegevensGroepSerializer):
    class Meta:
        model = Person
        gegevensgroep = "address"


class PersonSerializer(serializers.ModelSerializer):
    address = AddressSerializer(allow_null=True)
    group_name = serializers.SerializerMethodField()

    class Meta:
        model = Person
        fields = ("address", "name", "group_name")

    def get_group_name(self, obj) -> str:
        return obj.group.name if obj.group_id else ""


class PersonSerializer2(serializers.ModelSerializer):
    address = AddressSerializer(allow_null=True, required=False)

    class Meta:
        model = Person
        fields = ("address", "name")


class PersonSerializer2(serializers.ModelSerializer):
    address = AddressSerializer(allow_null=True, required=False)

    class Meta:
        model = Person
        fields = ("address", "name")


class GroupSerializer(serializers.ModelSerializer):
    person = PersonSerializer(many=True)

    class Meta:
        model = Group
        fields = ("person",)


class HobbySerializer(serializers.ModelSerializer):
    class Meta:
        model = Hobby
        fields = ("name", "people")<|MERGE_RESOLUTION|>--- conflicted
+++ resolved
@@ -1,10 +1,6 @@
 from rest_framework import serializers
 
-<<<<<<< HEAD
 from testapp.models import Group, Hobby, Person
-=======
-from testapp.models import Group, Person
->>>>>>> 272dadba
 from vng_api_common.serializers import GegevensGroepSerializer
 
 
@@ -34,14 +30,6 @@
         fields = ("address", "name")
 
 
-class PersonSerializer2(serializers.ModelSerializer):
-    address = AddressSerializer(allow_null=True, required=False)
-
-    class Meta:
-        model = Person
-        fields = ("address", "name")
-
-
 class GroupSerializer(serializers.ModelSerializer):
     person = PersonSerializer(many=True)
 
