--- conflicted
+++ resolved
@@ -165,22 +165,6 @@
         # build the client from the singleton config. This will raise an
         # exception if the config is not complete. We want this to hard-fail!
         client = NotificationsConfig.get_client()
-<<<<<<< HEAD
-        try:
-            client.create("notificaties", message)
-        # any unexpected errors should show up in error-monitoring, so we only
-        # catch ClientError exceptions
-        except ClientError:
-            logger.warning(
-                "Could not deliver message to %s",
-                client.base_url,
-                exc_info=True,
-                extra={
-                    "notification_msg": message,
-                    "status_code": status_code,
-                },
-            )
-=======
         if client is None:
             raise RuntimeError("Could not build a client for Notifications API")
 
@@ -203,7 +187,10 @@
                     "Could not deliver message to %s",
                     client.base_url,
                     exc_info=True,
-                    extra={"notification_msg": message, "status_code": status_code,},
+                    extra={
+                        "notification_msg": message,
+                        "status_code": status_code,
+                    },
                 )
 
         self.schedule_notification(_send)
@@ -214,7 +201,6 @@
         Ensure that a notification is scheduled to be sent.
         """
         transaction.on_commit(send_function)
->>>>>>> 8900bc1d
 
 
 class NotificationCreateMixin(NotificationMixin):
