--- conflicted
+++ resolved
@@ -100,13 +100,8 @@
                     getattr(self, "info", swagger_settings.DEFAULT_INFO),
                     version,
                     None,
-<<<<<<< HEAD
-                    patterns,
-                    urlconf,
-=======
                     None,
                     None,
->>>>>>> a310ea13
                 )
             else:
                 generator = self.generator_class(
