__all__ = [
    "API_VERSION",
    "BASE_REST_FRAMEWORK",
    "BASE_SWAGGER_SETTINGS",
    "LINK_FETCHER",
    "ZDS_CLIENT_CLASS",
    "GEMMA_URL_TEMPLATE",
    "GEMMA_URL_COMPONENTTYPE",
    "GEMMA_URL_INFORMATIEMODEL",
    "GEMMA_URL_INFORMATIEMODEL_VERSIE",
    "REDOC_SETTINGS",
    "NOTIFICATIONS_KANAAL",
    "NOTIFICATIONS_DISABLED",
]

API_VERSION = "1.0.0-rc1"  # semantic version

BASE_REST_FRAMEWORK = {
    "DEFAULT_RENDERER_CLASSES": (
        "djangorestframework_camel_case.render.CamelCaseJSONRenderer",
    ),
    "DEFAULT_PARSER_CLASSES": (
        "djangorestframework_camel_case.parser.CamelCaseJSONParser",
    ),
    "DEFAULT_AUTHENTICATION_CLASSES": (
        # 'oauth2_provider.contrib.rest_framework.OAuth2Authentication',
        # 'rest_framework.authentication.SessionAuthentication',
        # 'rest_framework.authentication.BasicAuthentication'
    ),
<<<<<<< HEAD
=======
    "DEFAULT_AUTHENTICATION_CLASSES": (
        # 'oauth2_provider.contrib.rest_framework.OAuth2Authentication',
        # 'rest_framework.authentication.SessionAuthentication',
        # 'rest_framework.authentication.BasicAuthentication'
    ),
>>>>>>> 854fa982
    # 'DEFAULT_PERMISSION_CLASSES': (
    #     'oauth2_provider.contrib.rest_framework.TokenHasReadWriteScope',
    #     # 'rest_framework.permissions.IsAuthenticated',
    #     # 'rest_framework.permissions.AllowAny',
    # ),
    "DEFAULT_VERSIONING_CLASS": "rest_framework.versioning.URLPathVersioning",
    #
    # # Generic view behavior
    # 'DEFAULT_PAGINATION_CLASS': 'ztc.api.utils.pagination.HALPagination',
    "DEFAULT_FILTER_BACKENDS": (
        "vng_api_common.filters.Backend",
        # 'rest_framework.filters.SearchFilter',
        # 'rest_framework.filters.OrderingFilter',
    ),
    #
    # # Filtering
    # 'SEARCH_PARAM': 'zoek',  # 'search',
    "ORDERING_PARAM": "ordering",  # 'ordering',
    #
    # Versioning
    "DEFAULT_VERSION": "1",  # NOT to be confused with API_VERSION - it's the major version part
    "ALLOWED_VERSIONS": ("1",),
    "VERSION_PARAM": "version",
    #
    # # Exception handling
    "EXCEPTION_HANDLER": "vng_api_common.views.exception_handler",
    "TEST_REQUEST_DEFAULT_FORMAT": "json",
}

BASE_SWAGGER_SETTINGS = {
    "DEFAULT_GENERATOR_CLASS": "vng_api_common.generators.OpenAPISchemaGenerator",
    "DEFAULT_AUTO_SCHEMA_CLASS": "vng_api_common.inspectors.view.AutoSchema",
    "DEFAULT_INFO": "must.be.overridden",
    "DEFAULT_FIELD_INSPECTORS": (
        # GeometryFieldInspector has external dependencies, and is opt-in
        # 'vng_api_common.inspectors.geojson.GeometryFieldInspector',
        "vng_api_common.inspectors.fields.HyperlinkedIdentityFieldInspector",
        "vng_api_common.inspectors.fields.ReadOnlyFieldInspector",
        "vng_api_common.inspectors.fields.JSONFieldInspector",
        "vng_api_common.inspectors.polymorphic.PolymorphicSerializerInspector",
        "drf_yasg.inspectors.CamelCaseJSONFilter",
        "drf_yasg.inspectors.RecursiveFieldInspector",
        "drf_yasg.inspectors.ReferencingSerializerInspector",
        "drf_yasg.inspectors.ChoiceFieldInspector",
        "drf_yasg.inspectors.FileFieldInspector",
        "drf_yasg.inspectors.DictFieldInspector",
        "drf_yasg.inspectors.HiddenFieldInspector",
        "drf_yasg.inspectors.RelatedFieldInspector",
        "drf_yasg.inspectors.SimpleFieldInspector",
        "drf_yasg.inspectors.StringDefaultFieldInspector",
    ),
    "DEFAULT_FILTER_INSPECTORS": ("vng_api_common.inspectors.query.FilterInspector",),
}

REDOC_SETTINGS = {"EXPAND_RESPONSES": "200,201", "SPEC_URL": "openapi.json"}

# See: https://github.com/Rebilly/ReDoc#redoc-options-object
LINK_FETCHER = "requests.get"

ZDS_CLIENT_CLASS = "zds_client.Client"

GEMMA_URL_TEMPLATE = "https://www.gemmaonline.nl/index.php/{informatiemodel}_{versie}/doc/{componenttype}/{component}"
GEMMA_URL_COMPONENTTYPE = "objecttype"
GEMMA_URL_INFORMATIEMODEL = "Rgbz"
GEMMA_URL_INFORMATIEMODEL_VERSIE = "2.0"

# notifications configuration

NOTIFICATIONS_KANAAL = None
NOTIFICATIONS_DISABLED = False<|MERGE_RESOLUTION|>--- conflicted
+++ resolved
@@ -27,14 +27,9 @@
         # 'rest_framework.authentication.SessionAuthentication',
         # 'rest_framework.authentication.BasicAuthentication'
     ),
-<<<<<<< HEAD
-=======
-    "DEFAULT_AUTHENTICATION_CLASSES": (
-        # 'oauth2_provider.contrib.rest_framework.OAuth2Authentication',
-        # 'rest_framework.authentication.SessionAuthentication',
-        # 'rest_framework.authentication.BasicAuthentication'
-    ),
->>>>>>> 854fa982
+    # there is no authentication of 'end-users', only authorization (via JWT)
+    # of applications
+    "DEFAULT_AUTHENTICATION_CLASSES": (),
     # 'DEFAULT_PERMISSION_CLASSES': (
     #     'oauth2_provider.contrib.rest_framework.TokenHasReadWriteScope',
     #     # 'rest_framework.permissions.IsAuthenticated',
