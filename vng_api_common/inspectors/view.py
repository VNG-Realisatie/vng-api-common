--- conflicted
+++ resolved
@@ -17,16 +17,12 @@
 from ..geo import GeoMixin
 from ..permissions import BaseAuthRequired, get_required_scopes
 from ..search import is_search_view
-<<<<<<< HEAD
-from ..serializers import FoutSerializer, ValidatieFoutSerializer
-from .cache import CACHE_REQUEST_HEADERS, get_cache_headers, has_cache_header
-=======
 from ..serializers import (
     FoutSerializer,
     ValidatieFoutSerializer,
     add_choice_values_help_text,
 )
->>>>>>> a310ea13
+from .cache import CACHE_REQUEST_HEADERS, get_cache_headers, has_cache_header
 
 logger = logging.getLogger(__name__)
 
