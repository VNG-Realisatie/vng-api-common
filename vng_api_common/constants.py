import warnings

from django.utils.translation import ugettext_lazy as _

from djchoices import ChoiceItem, DjangoChoices

BSN_LENGTH = 9
RSIN_LENGTH = 9

VERSION_HEADER = "API-version"

SCOPE_NOTIFICATIES_PUBLICEREN_LABEL = "notificaties.scopes.publiceren"

# see https://docs.nlx.io/further-reading/transaction-logs/
HEADER_APPLICATION = "X-NLX-Request-Application-Id"
HEADER_USER_ID = "X-NLX-Request-User-Id"
HEADER_AUDIT = "X-Audit-Toelichting"

FILTER_URL_DID_NOT_RESOLVE = "NO_MATCHING_OBJECT"


class VertrouwelijkheidsAanduiding(DjangoChoices):
    openbaar = ChoiceItem("openbaar", "Openbaar")
    beperkt_openbaar = ChoiceItem("beperkt_openbaar", "Beperkt openbaar")
    intern = ChoiceItem("intern", "Intern")
    zaakvertrouwelijk = ChoiceItem("zaakvertrouwelijk", "Zaakvertrouwelijk")
    vertrouwelijk = ChoiceItem("vertrouwelijk", "Vertrouwelijk")
    confidentieel = ChoiceItem("confidentieel", "Confidentieel")
    geheim = ChoiceItem("geheim", "Geheim")
    zeer_geheim = ChoiceItem("zeer_geheim", "Zeer geheim")


class RolOmschrijving(DjangoChoices):
    adviseur = ChoiceItem(
        "adviseur",
        "Adviseur",
        description="Kennis in dienst stellen van de behandeling van (een deel van) een zaak.",
    )
    behandelaar = ChoiceItem(
        "behandelaar",
        "Behandelaar",
        description="De vakinhoudelijke behandeling doen van (een deel van) een zaak.",
    )
    belanghebbende = ChoiceItem(
        "belanghebbende",
        "Belanghebbende",
        description="Vanuit eigen en objectief belang rechtstreeks betrokken "
        "zijn bij de behandeling en/of de uitkomst van een zaak.",
    )
    beslisser = ChoiceItem(
        "beslisser",
        "Beslisser",
        description="Nemen van besluiten die voor de uitkomst van een zaak noodzakelijk zijn.",
    )
    initiator = ChoiceItem(
        "initiator",
        "Initiator",
        description="Aanleiding geven tot de start van een zaak ..",
    )
    klantcontacter = ChoiceItem(
        "klantcontacter",
        "Klantcontacter",
        description="Het eerste aanspreekpunt zijn voor vragen van burgers en bedrijven ..",
    )
    zaakcoordinator = ChoiceItem(
        "zaakcoordinator",
        "Zaakcoördinator",
        description="Er voor zorg dragen dat de behandeling van de zaak in samenhang "
        "uitgevoerd wordt conform de daarover gemaakte afspraken.",
    )
    medeinitiator = ChoiceItem("mede_initiator", "Mede-initiator", description="")


class RolTypes(DjangoChoices):
    natuurlijk_persoon = ChoiceItem("natuurlijk_persoon", "Natuurlijk persoon")
    niet_natuurlijk_persoon = ChoiceItem(
        "niet_natuurlijk_persoon", "Niet-natuurlijk persoon"
    )
    vestiging = ChoiceItem("vestiging", "Vestiging")
    organisatorische_eenheid = ChoiceItem(
        "organisatorische_eenheid", "Organisatorische eenheid"
    )
    medewerker = ChoiceItem("medewerker", "Medewerker")


BESLUIT_CONST = "besluit"
BESLUIT_CHOICE = ChoiceItem(BESLUIT_CONST, _("Besluit"))

ZAAK_CONST = "zaak"
ZAAK_CHOICE = ChoiceItem(ZAAK_CONST, _("Zaak"))

VERZOEK_CONST = "verzoek"
VERZOEK_CHOICE = ChoiceItem(VERZOEK_CONST, _("Verzoek"))


class ObjectTypes(DjangoChoices):
    besluit = BESLUIT_CHOICE
    zaak = ZAAK_CHOICE

    def __init__(self, *args, **kwargs):
        warnings.warn(
            "The use of ObjectTypes is deprecated. Create your own "
            "enumeration based on the relevant objects you need to support.",
            DeprecationWarning,
        )
        super().__init__(*args, **kwargs)


class Archiefnominatie(DjangoChoices):
    blijvend_bewaren = ChoiceItem(
        "blijvend_bewaren",
        _(
            "Het zaakdossier moet bewaard blijven en op de Archiefactiedatum overgedragen worden naar een "
            "archiefbewaarplaats."
        ),
    )
    vernietigen = ChoiceItem(
        "vernietigen",
        _("Het zaakdossier moet op of na de Archiefactiedatum vernietigd worden."),
    )


class Archiefstatus(DjangoChoices):
    nog_te_archiveren = ChoiceItem(
        "nog_te_archiveren",
        _("De zaak cq. het zaakdossier is nog niet als geheel gearchiveerd."),
    )
    gearchiveerd = ChoiceItem(
        "gearchiveerd",
        _(
            "De zaak cq. het zaakdossier is als geheel niet-wijzigbaar bewaarbaar gemaakt."
        ),
    )
    gearchiveerd_procestermijn_onbekend = ChoiceItem(
        "gearchiveerd_procestermijn_onbekend",
        _(
            "De zaak cq. het zaakdossier is als geheel niet-wijzigbaar bewaarbaar gemaakt maar de vernietigingsdatum "
            "kan nog niet bepaald worden."
        ),
    )
    # After deliberation this element was removed because "vernietigd" means
    # it's really gone and the status wouldn't make sense:
    #
    # vernietigd = ChoiceItem('vernietigd',
    #     _("De zaak cq. het zaakdossier is vernietigd.")
    # )
    overgedragen = ChoiceItem(
        "overgedragen",
        _("De zaak cq. het zaakdossier is overgebracht naar een archiefbewaarplaats."),
    )


class BrondatumArchiefprocedureAfleidingswijze(DjangoChoices):
    afgehandeld = ChoiceItem(
        "afgehandeld",
        _("Afgehandeld"),
        description=_(
            "De termijn start op de datum waarop de zaak is "
            "afgehandeld (ZAAK.Einddatum in het RGBZ)."
        ),
    )
    ander_datumkenmerk = ChoiceItem(
        "ander_datumkenmerk",
        _("Ander datumkenmerk"),
        description=_(
            "De termijn start op de datum die is vastgelegd in een "
            "ander datumveld dan de datumvelden waarop de overige "
            "waarden (van deze attribuutsoort) betrekking hebben. "
            "`Objecttype`, `Registratie` en `Datumkenmerk` zijn niet "
            "leeg."
        ),
    )
    eigenschap = ChoiceItem(
        "eigenschap",
        _("Eigenschap"),
        description=_(
            "De termijn start op de datum die vermeld is in een "
            "zaaktype-specifieke eigenschap (zijnde een `datumveld`). "
            "`ResultaatType.ZaakType` heeft een `Eigenschap`; "
            "`Objecttype`, en `Datumkenmerk` zijn niet leeg."
        ),
    )
    gerelateerde_zaak = ChoiceItem(
        "gerelateerde_zaak",
        _("Gerelateerde zaak"),
        description=_(
            "De termijn start op de datum waarop de gerelateerde "
            "zaak is afgehandeld (`ZAAK.Einddatum` of "
            "`ZAAK.Gerelateerde_zaak.Einddatum` in het RGBZ). "
            "`ResultaatType.ZaakType` heeft gerelateerd `ZaakType`"
        ),
    )
    hoofdzaak = ChoiceItem(
        "hoofdzaak",
        _("Hoofdzaak"),
        description=_(
            "De termijn start op de datum waarop de gerelateerde "
            "zaak is afgehandeld, waarvan de zaak een deelzaak is "
            "(`ZAAK.Einddatum` van de hoofdzaak in het RGBZ). "
            "ResultaatType.ZaakType is deelzaaktype van ZaakType."
        ),
    )
    ingangsdatum_besluit = ChoiceItem(
        "ingangsdatum_besluit",
        _("Ingangsdatum besluit"),
        description=_(
            "De termijn start op de datum waarop het besluit van "
            "kracht wordt (`BESLUIT.Ingangsdatum` in het RGBZ).	"
            "ResultaatType.ZaakType heeft relevant BesluitType"
        ),
    )
    termijn = ChoiceItem(
        "termijn",
        _("Termijn"),
        description=_(
            "De termijn start een vast aantal jaren na de datum "
            "waarop de zaak is afgehandeld (`ZAAK.Einddatum` in het "
            "RGBZ)."
        ),
    )
    vervaldatum_besluit = ChoiceItem(
        "vervaldatum_besluit",
        _("Vervaldatum besluit"),
        description=_(
            "De termijn start op de dag na de datum waarop het "
            "besluit vervalt (`BESLUIT.Vervaldatum` in het RGBZ). "
            "ResultaatType.ZaakType heeft relevant BesluitType"
        ),
    )
    zaakobject = ChoiceItem(
        "zaakobject",
        _("Zaakobject"),
        description=_(
            "De termijn start op de einddatum geldigheid van het "
            "zaakobject waarop de zaak betrekking heeft "
            "(bijvoorbeeld de overlijdendatum van een Persoon). "
            "M.b.v. de attribuutsoort `Objecttype` wordt vastgelegd "
            "om welke zaakobjecttype het gaat; m.b.v. de "
            "attribuutsoort `Datumkenmerk` wordt vastgelegd welke "
            "datum-attribuutsoort van het zaakobjecttype het betreft."
        ),
    )


class ZaakobjectTypes(DjangoChoices):
    adres = ChoiceItem("adres", "Adres")
    besluit = ChoiceItem("besluit", "Besluit")
    buurt = ChoiceItem("buurt", "Buurt")
    enkelvoudig_document = ChoiceItem("enkelvoudig_document", "Enkelvoudig document")
    gemeente = ChoiceItem("gemeente", "Gemeente")
    gemeentelijke_openbare_ruimte = ChoiceItem(
        "gemeentelijke_openbare_ruimte", "Gemeentelijke openbare ruimte"
    )
    huishouden = ChoiceItem("huishouden", "Huishouden")
    inrichtingselement = ChoiceItem("inrichtingselement", "Inrichtingselement")
    kadastrale_onroerende_zaak = ChoiceItem(
        "kadastrale_onroerende_zaak", "Kadastrale onroerende zaak"
    )
    kunstwerkdeel = ChoiceItem("kunstwerkdeel", "Kunstwerkdeel")
    maatschappelijke_activiteit = ChoiceItem(
        "maatschappelijke_activiteit", "Maatschappelijke activiteit"
    )
    medewerker = ChoiceItem("medewerker", "Medewerker")
    natuurlijk_persoon = ChoiceItem("natuurlijk_persoon", "Natuurlijk persoon")
    niet_natuurlijk_persoon = ChoiceItem(
        "niet_natuurlijk_persoon", "Niet-natuurlijk persoon"
    )
    openbare_ruimte = ChoiceItem("openbare_ruimte", "Openbare ruimte")
    organisatorische_eenheid = ChoiceItem(
        "organisatorische_eenheid", "Organisatorische eenheid"
    )
    pand = ChoiceItem("pand", "Pand")
    spoorbaandeel = ChoiceItem("spoorbaandeel", "Spoorbaandeel")
    status = ChoiceItem("status", "Status")
    terreindeel = ChoiceItem("terreindeel", "Terreindeel")
    terrein_gebouwd_object = ChoiceItem(
        "terrein_gebouwd_object", "Terrein gebouwd object"
    )
    vestiging = ChoiceItem("vestiging", "Vestiging")
    waterdeel = ChoiceItem("waterdeel", "Waterdeel")
    wegdeel = ChoiceItem("wegdeel", "Wegdeel")
    wijk = ChoiceItem("wijk", "Wijk")
    woonplaats = ChoiceItem("woonplaats", "Woonplaats")
    woz_deelobject = ChoiceItem("woz_deelobject", "Woz deel object")
    woz_object = ChoiceItem("woz_object", "Woz object")
    woz_waarde = ChoiceItem("woz_waarde", "Woz waarde")
    zakelijk_recht = ChoiceItem("zakelijk_recht", "Zakelijk recht")
    overige = ChoiceItem("overige", "Overige")


class ComponentTypes(DjangoChoices):
<<<<<<< HEAD
    ac = ChoiceItem("ac", "Autorisatiecomponent")
    nrc = ChoiceItem("nrc", "Notificatierouteringcomponent")
    zrc = ChoiceItem("zrc", "Zaakregistratiecomponent")
    ztc = ChoiceItem("ztc", "Zaaktypecatalogus")
    drc = ChoiceItem("drc", "Documentregistratiecomponent")
    brc = ChoiceItem("brc", "Besluitregistratiecomponent")
    cmc = ChoiceItem("cmc", "Contactmomenten API")
    kc = ChoiceItem("kc", "Klanten API")
=======
    ac = ChoiceItem("ac", "Autorisaties API")
    nrc = ChoiceItem("nrc", "Notificaties API")
    zrc = ChoiceItem("zrc", "Zaken API")
    ztc = ChoiceItem("ztc", "Catalogi API")
    drc = ChoiceItem("drc", "Documenten API")
    brc = ChoiceItem("brc", "Besluiten API")
    kic = ChoiceItem("kic", "Klantinteracties API")
>>>>>>> c96bfe8d


class CommonResourceAction(DjangoChoices):
    create = ChoiceItem("create", _("Object aangemaakt"))
    list = ChoiceItem("list", _("Lijst van objecten opgehaald"))
    retrieve = ChoiceItem("retrieve", _("Object opgehaald"))
    destroy = ChoiceItem("destroy", _("Object verwijderd"))
    update = ChoiceItem("update", _("Object bijgewerkt"))
    partial_update = ChoiceItem("partial_update", _("Object deels bijgewerkt"))


class RelatieAarden(DjangoChoices):
    hoort_bij = ChoiceItem("hoort_bij", _("Hoort bij, omgekeerd: kent"))
    legt_vast = ChoiceItem(
        "legt_vast", _("Legt vast, omgekeerd: kan vastgelegd zijn als")
    )

    @classmethod
    def from_object_type(cls, object_type: str) -> str:
        if object_type == ObjectTypes.zaak:
            return cls.hoort_bij

        if object_type == ObjectTypes.besluit:
            return cls.legt_vast

        raise ValueError(f"Unknown object_type '{object_type}'")<|MERGE_RESOLUTION|>--- conflicted
+++ resolved
@@ -289,24 +289,14 @@
 
 
 class ComponentTypes(DjangoChoices):
-<<<<<<< HEAD
-    ac = ChoiceItem("ac", "Autorisatiecomponent")
-    nrc = ChoiceItem("nrc", "Notificatierouteringcomponent")
-    zrc = ChoiceItem("zrc", "Zaakregistratiecomponent")
-    ztc = ChoiceItem("ztc", "Zaaktypecatalogus")
-    drc = ChoiceItem("drc", "Documentregistratiecomponent")
-    brc = ChoiceItem("brc", "Besluitregistratiecomponent")
-    cmc = ChoiceItem("cmc", "Contactmomenten API")
-    kc = ChoiceItem("kc", "Klanten API")
-=======
     ac = ChoiceItem("ac", "Autorisaties API")
     nrc = ChoiceItem("nrc", "Notificaties API")
     zrc = ChoiceItem("zrc", "Zaken API")
     ztc = ChoiceItem("ztc", "Catalogi API")
     drc = ChoiceItem("drc", "Documenten API")
     brc = ChoiceItem("brc", "Besluiten API")
-    kic = ChoiceItem("kic", "Klantinteracties API")
->>>>>>> c96bfe8d
+    cmc = ChoiceItem("cmc", "Contactmomenten API")
+    kc = ChoiceItem("kc", "Klanten API")
 
 
 class CommonResourceAction(DjangoChoices):
