--- conflicted
+++ resolved
@@ -8,11 +8,7 @@
 
 
 class Scope:
-<<<<<<< HEAD
-    def __init__(self, label: str, description: str = None):
-=======
     def __init__(self, label: str, description: str = None, private: bool = False):
->>>>>>> 5c554591
         self.label = label
         self.description = description
 
