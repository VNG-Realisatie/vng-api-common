--- conflicted
+++ resolved
@@ -1,3 +1,5 @@
+import warnings
+
 from rest_framework.routers import APIRootView as _APIRootView
 from rest_framework_nested import routers
 
@@ -26,11 +28,15 @@
         if not nested:
             return
 
-<<<<<<< HEAD
-        base_name = kwargs.get("base_name") or self.get_default_base_name(viewset)
-=======
-        base_name = kwargs.get("base_name", self.get_default_basename(viewset))
->>>>>>> 8900bc1d
+        if "base_name" in kwargs:
+            warnings.warn(
+                "base_name kwarg is deprecated, use basename instead",
+                DeprecationWarning,
+            )
+            kwargs["basename"] = kwargs["base_name"]
+            del kwargs["base_name"]
+
+        base_name = kwargs.get("basename") or self.get_default_basename(viewset)
 
         self._nested_router = NestedSimpleRouter(
             self, prefix, lookup=base_name, trailing_slash=False
